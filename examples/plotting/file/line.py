import numpy as np
from bokeh.plotting import *

N = 80

x = np.linspace(0, 4*np.pi, N)
y = np.sin(x)

output_file("line.html", title="line.py example")

<<<<<<< HEAD
line(x,y, color="#0000FF", tools="pan,wheel_zoom,box_zoom,reset,previewsave",
=======
line(x,y, color="#0000FF", tools="pan,wheel_zoom,resize, save",
>>>>>>> 124bfb0d
     name="line_example")

show()<|MERGE_RESOLUTION|>--- conflicted
+++ resolved
@@ -8,11 +8,8 @@
 
 output_file("line.html", title="line.py example")
 
-<<<<<<< HEAD
 line(x,y, color="#0000FF", tools="pan,wheel_zoom,box_zoom,reset,previewsave",
-=======
-line(x,y, color="#0000FF", tools="pan,wheel_zoom,resize, save",
->>>>>>> 124bfb0d
-     name="line_example")
+     name="line_example"
+)
 
 show()