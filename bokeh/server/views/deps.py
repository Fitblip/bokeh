--- conflicted
+++ resolved
@@ -1,5 +1,2 @@
-<<<<<<< HEAD
-from . import main, backbone, websocket, statics, embed_tests
-=======
-from . import main, backbone, websocket, statics, data
->>>>>>> 5a6751ef
+from . import main, backbone, websocket, statics, data, embed_tests
+
