--- conflicted
+++ resolved
@@ -1,7 +1,2 @@
-<<<<<<< HEAD
 from . import (main, backbone, websocket, statics, data,
-               plugins)
-=======
-from . import main, backbone, websocket, statics, data, embed_tests
-
->>>>>>> 58555d8a
+               plugins)