""" Command-line driven plotting functions, a la Matplotlib  / Matlab / etc.
"""
from __future__ import absolute_import, print_function

from functools import wraps
import itertools
import os
import requests
import time
import warnings
import logging
logger = logging.getLogger(__name__)

from six import iteritems

from . import glyphs, browserlib, serverconfig
from .objects import (ColumnDataSource, Glyph, Grid, GridPlot, Legend, Axis,
                      ServerDataSource)

from .plotting_helpers import (get_default_color, get_default_alpha,
        _glyph_doc, _match_data_params, _update_plot_data_ranges,
        _materialize_colors_and_alpha, _get_legend, _make_legend,
        _get_select_tool, _new_xy_plot, _handle_1d_data_args, _list_attr_splat)
from .session import (HTMLFileSession, PlotServerSession, NotebookSession,
        NotebookServerSession)
from . import  settings
from .palettes import brewer

DEFAULT_SERVER_URL = "http://localhost:5006/"

class _AttrDict(dict):
    def _bad_attr(self, name):
        raise ValueError("'%s' is not a valid configuration option, allowed options are %s" % (name, ", ".join(self.keys())))

    def __getattr__(self, name):
        if name in self:
            return self[name]
        else:
            self._bad_attr(name)

    def __setattr__(self, name, value):
        if name in self:
            self[name] = value
        else:
            self._bad_attr(name)

_config = _AttrDict()

def get_config():
    try:
        from flask import request
        config = request.bokeh_config
        logger.debug("returning config from flask request")
        return config
    except (ImportError, RuntimeError, AttributeError):
        logger.debug("returning global config from bokeh.plotting")
        return _config
def make_config():
    return _AttrDict(
        # The current output mode.  Valid combinations:
        #   type       | url
        #   -----------+--------------
        #   "file"     | output_file = filename
        #   "server"   | output_url = server URL
        #   "notebook" | output_url = (None, server_URL)
        output_type = None,
        output_url = None,
        output_file = None,
        plotserver_url = DEFAULT_SERVER_URL,

        # Configuration options for "file" output mode
        autosave = False,
        file_resources = "inline",
        file_rootdir = None,
        
        #Configuration options for "server" mode
        autostore = True,
        
        # The currently active Session object
        session = None,

        # Current plot or "figure"
        curplot = None,

        # hold state
        hold = False)
    
def _set_config():
    global _config
    _config = make_config()
_set_config()

def _get_plot(kwargs):
    plot = kwargs.pop("plot", None)
    if not plot:
        if get_config().hold and get_config().curplot:
            plot = get_config().curplot
        else:
            plot_kwargs = get_config().pop('figure_kwargs', {})
            plot_kwargs.update(kwargs)
            plot = _new_xy_plot(**plot_kwargs)
    return plot

def plothelp():
    """ Prints out a list of all plotting functions.  Information on each
    function is available in its docstring, and can be accessed via the
    normal Python help() function, e.g. help(rect).
    """

    helpstr = """

    Plotting
    --------
    scatter(data, marker="circle", ...)
        scatter plot of some data, with a particular marker type

    get_plot()
        returns the current :class:`Plot <bokeh.objects.Plot>` object

    Other Renderers
    ---------------
    annular_wedge
    annulus
    arc
    bezier
    circle
    line
    multi_line
    oval
    patch
    patches
    quad
    quadratic
    rect
    segment
    square
    wedge

    Axes, Annotations, Legends
    --------------------------
    get_legend(plot)
        returns the Legend object for the given plot, whose attributes can
        then be manipulated directly

    make_legend(plot)
        creates a new legend for the plot, and also returns it

    xaxis
        returns the X axis or list of X axes on the current plot

    yaxis
        returns the Y axis or list of Y axes on the current plot

    Display & Session management
    ----------------------------
    output_notebook(url=None, docname=None)
        sets IPython Notebook output mode

    output_server(docname, url="default", ...)
        sets plot server output mode

    output_file(filename, ...)
        sets HTML file output mode

    hold()
        turns "hold" on or off. When hold is on, each new plotting call
        adds the renderer to the existing plot.

    figure()
        clears the "current plot" object on the session

    show(browser=None, new="tab")
        forces the plot to be rendered to the currently set output device
        or mode (e.g. static HTML file, IPython notebook, plot server)

    save(filename=None)
        Updates the output HTML file or forces an upload of plot data
        to the server
    """
    print(helpstr)

def session():
    """ Get the current session.

    Returns:
        session : the current :class:`session <bokeh.session.Session>` object
    """
    return get_config().session

###NEEDS A BOKEH CLOUD VERSION AS WELL
def output_notebook(url=None, server=None, name=None, docname=None):
    """ Sets the output mode to emit HTML objects suitable for embedding in
    IPython notebook.  If URL is "default", then uses the default plot
    server URLs etc. for Bokeh.  If URL is explicitly set to None, then data,
    scripts, and CSS are all embedded into the notebook.

    Generally, this should be called at the beginning of an interactive session
    or the top of a script.
    """

    notebook = False
    try:
        from IPython import get_ipython
        notebook = 'notebook' in get_ipython().config['IPKernelApp']['parent_appname']
    except:
        pass
    if not notebook:
        raise RuntimeError('output_notebook() called outside of IPython notebook 1.x. When not running inside an IPython notebook 1.x, please use output_file() or output_server()')

    if url is None and name is None and server is None:
        session = NotebookSession()
        session.notebooksources()
    else:
        if url == "default":
            real_url = get_config().plotserver_url
        else:
            real_url = url
        if name is None:
            name = real_url
        if not server:
            server = serverconfig.Server(name=name, root_url=real_url)
        get_config().output_url = server.root_url
        get_config().output_type = "server"
        get_config().output_file = None
        try:
            session = NotebookServerSession(server_config=server)
        except requests.exceptions.ConnectionError:
            print("Cannot connect to Bokeh server. (Not running?) To start the "
                  "Bokeh server execute 'bokeh-server'")
            import sys
            sys.exit(1)
        if docname is None:
            docname = "IPython Session at %s" % time.ctime()
        session.use_doc(docname)
        session.notebook_connect()
    get_config().output_type = "notebook"
    get_config().output_file = None
    get_config().session = session

def output_cloud(docname):
    output_server(docname, server=serverconfig.Cloud())

def output_server(docname, server=None, name=None, url="default", **kwargs):
    """ Sets the output mode to upload to a Bokeh plot server.

    Default bokeh server address is defined in DEFAULT_SERVER_URL.  Docname is
    the name of the document to store in the plot server.  If there is an
    existing document with this name, it will be overwritten.

    Additional keyword arguments like **username**, **userapikey**,
    and **base_url** can be supplied.
    Generally, this should be called at the beginning of an interactive session
    or the top of a script.

    if server is provided, use server
    otherwise use name
    finally fallback on url
    """
    if url == "default":
        real_url = get_config().plotserver_url
    else:
        real_url = url
    if name is None:
        name = real_url
    if not server:
        server = serverconfig.Server(name=name, root_url=real_url)
    get_config().output_url = server.root_url
    get_config().output_type = "server"
    get_config().output_file = None
    try:
        get_config().session = PlotServerSession(server_config=server)
    except requests.exceptions.ConnectionError:
        print("Cannot connect to Bokeh server. (Not running?) To start the "
              "Bokeh server execute 'bokeh-server'")
        import sys
        sys.exit(1)
    get_config().session.use_doc(docname)
    real_url = get_config().output_url
    print("Using plot server at", real_url + "bokeh;", "Docname:", docname)

def output_file(filename, title="Bokeh Plot", autosave=True, resources="inline", rootdir=None):
    """ Outputs to a static HTML file. WARNING: This file will be overwritten
    each time show() is invoked.

    If **autosave** is True, then every time plot() or one of the other
    visual functions is called, this causes the file to be saved. If it
    is False, then the file is only saved upon calling show().

    **resources** can be 'inline', 'cdn', 'relative(-dev)' or 'absolute(-dev)'.
    In the 'relative(-dev)' case, **rootdir** can be specified to indicate the
    base directory from which the path to the various static files should be
    computed.

    Generally, this should be called at the beginning of an interactive session
    or the top of a script.
    """
    _set_config()
    if os.path.isfile(filename):
        print("Session output file '%s' already exists, will be overwritten." % filename)
    session = HTMLFileSession(filename, title=title)
    get_config().update(dict(
        output_type = "file", output_file = filename, output_url = None,
        file_resources = resources, file_rootdir = rootdir, session = session))

def figure(**kwargs):
    """ Creates a new plot. All subsequent plotting commands will affect
    the new plot.
    """
    get_config().curplot = None
    get_config()["figure_kwargs"] = kwargs

def hold(value=True):
    """ Turns hold on or off

    When on, plotting functions do not create a new figure, but rather
    add renderers to the current existing plot.  (If no current plot exists,
    then a new one is created.

    Args:
        value (bool, optional) :  set the hold state, default is True
    """
    get_config().hold = value

def curplot():
    """ Returns a reference to the current plot, i.e. the most recently
    created plot

    Returns:
        plot: the current :class:`Plot <bokeh.objects.Plot>`
    """
    return get_config().curplot

def show(browser=None, new="tab", url=None):
    """ 'shows' the current plot, by auto-raising the window or tab
    displaying the current plot (for file/server output modes) or displaying
    it in an output cell (IPython notebook).

    Args:
        browser (str or None, optional) : browser to show with, defaults to None

            For systems that support it, the **browser** argument allows specifying
            which browser to display in, e.g. "safari", "firefox", "opera",
            "windows-default".  (See the webbrowser module documentation in the
            standard lib for more details.)
        new (str, optional) : new file output mode, defaults to "tab"

            For file-based output, opens or raises the browser window
            showing the current output file.  If **new** is 'tab', then
            opens a new tab. If **new** is 'window', then opens a new window.
    """
    output_type = get_config().output_type
    session = get_config().session

    # Map our string argument to the webbrowser.open argument
    new_param = {'tab': 2, 'window': 1}[new]
    controller = browserlib.get_browser_controller(browser=browser)
    if output_type == "file":
        session.save(resources=get_config().file_resources, rootdir=get_config().file_rootdir)
        controller.open("file://" + os.path.abspath(get_config().output_file), new=new_param)
    elif output_type == "server":
        session.store_all()
<<<<<<< HEAD
        controller.open(get_config().output_url + "/bokeh", new=new_param)
=======
        if url:
            controller.open(url)
        else:
            controller.open(_config.output_url + "/bokeh", new=new_param)
>>>>>>> 44d2e9d7
    elif output_type == "notebook":
        session.show(curplot())

def save(filename=None):
    """ Updates the file or plot server that contains this plot.

    For file-based output, this will save the plot to the given filename.
    For plot server-based output, this will upload all the plot objects
    up to the server.

    Args:
        filename (str or None, optional) : filename to save document under, defaults to None
            if `filename` is None, the current session filename is used.

    """
    session = get_config().session
    if get_config().output_type == "file":
        if filename is not None:
            oldfilename = session.filename
            session.filename = filename
        try:
            session.save(resources=get_config().file_resources, rootdir=get_config().file_rootdir)
        finally:
            if filename is not None:
                session.filename = oldfilename
    elif get_config().output_type == "server":
        session.plotcontext._dirty = True
        session.store_all()
    else:
        warnings.warn("save() only performs on file- and server-based output modes.")

def visual(func):
    """ Decorator to wrap functions that might create visible plot objects
    and need to be displayed or cause a refresh of the output.
    This takes care of updating the output whenever the function is changed.

    Args:
        func (callable): the plotting function to wrap.

            The plotting function should return either a 1-tuple containing a
            :class:`Plot <bokeh.objects.Plot>` object::

                (plot,) or a 2-tuple

            Or a 2-tuple containing a :class:`Plot <bokeh.objects.Plot>` object and a list
            of objects to be stored on the current :class:`Session <bokeh.session.Session>`::

                (plot, session_objects)

    Returns:
        wrapped: a decorated visual function that returns a :class:`Plot <bokeh.objects.Plot>`
        object when called.

    The main use of this decorator would be to integrate new visual plotting functions
    into Bokeh.
    """
    @wraps(func)
    def wrapper(*args, **kw):
        output_type = get_config().output_type
        output_url = get_config().output_url
        session = get_config().session

        if not session:
            raise RuntimeError(
                'No output mode active, call one of: { output_file(...), output_server(...), output_notebook(...) } before plotting'
            )

        retvals = func(*args, **kw)

        if isinstance(retvals, tuple):
            plot, session_objs = retvals
        else:
            plot, session_objs = retvals, retvals.references()

        if plot is not None:
            session.add(plot)
            get_config().curplot = plot
            # if _PLOTLIST is not None:
            #     _PLOTLIST.append(plot)

        if session_objs:
            session.add(*session_objs)

        #easier to always use plot context
        if plot not in session.plotcontext.children:
            session.plotcontext.children.append(plot)
        session.plotcontext._dirty = True
        plot._dirty = True

        if (output_type == "server") or \
                (output_type == "notebook" and output_url is not None):
            # push the plot data to a plot server
            if get_config().autostore:
                session.store_all()

        else: # File output mode
            # Store plot into HTML file
            if get_config().autosave:
                session.save(resources=get_config().file_resources, rootdir=get_config().file_rootdir)
        return plot
    return wrapper

def _glyph_function(glyphclass, argnames, docstring, xfields=["x"], yfields=["y"]):
    @visual
    def func(*args, **kwargs):
        # Process the keyword arguments that are not glyph-specific
        session_objs = []
        source = kwargs.pop('source', None)
        if isinstance(source, ServerDataSource):
            datasource = ColumnDataSource()
            serversource = source
            session_objs.append(serversource)
        elif source is None:
            datasource = ColumnDataSource()
            serversource = None
        else:
            datasource = source
            serversource = None
        session_objs.append(datasource)
        legend_name = kwargs.pop("legend", None)
        plot = _get_plot(kwargs)
        if 'name' in kwargs:
            plot._id = kwargs['name']

        select_tool = _get_select_tool(plot)

        # Process the glyph dataspec parameters
        glyph_params = _match_data_params(argnames, glyphclass,
                                          datasource, serversource,
                                          args, _materialize_colors_and_alpha(kwargs))

        x_data_fields = [ glyph_params[xx]['field'] for xx in xfields if glyph_params[xx]['units'] == 'data' ]
        y_data_fields = [ glyph_params[yy]['field'] for yy in yfields if glyph_params[yy]['units'] == 'data' ]

        _update_plot_data_ranges(plot, datasource, x_data_fields, y_data_fields)
        kwargs.update(glyph_params)

        glyph_props = glyphclass.properties()
        glyph_kwargs = dict((key, value) for (key, value) in iteritems(kwargs) if key in glyph_props)

        glyph = glyphclass(**glyph_kwargs)

        nonselection_glyph_params = _materialize_colors_and_alpha(kwargs, prefix='nonselection_', default_alpha=0.1)
        nonselection_glyph = glyph.clone()

        nonselection_glyph.fill_color = nonselection_glyph_params['fill_color']
        nonselection_glyph.line_color = nonselection_glyph_params['line_color']

        nonselection_glyph.fill_alpha = nonselection_glyph_params['fill_alpha']
        nonselection_glyph.line_alpha = nonselection_glyph_params['line_alpha']

        glyph_renderer = Glyph(
            data_source=datasource,
            server_data_source=serversource,
            glyph=glyph,
            nonselection_glyph=nonselection_glyph)

        if legend_name:
            legend = _get_legend(plot)
            if not legend:
                legend = _make_legend(plot)
            mappings = legend.legends
            mappings.setdefault(legend_name, []).append(glyph_renderer)
            legend._dirty = True

        if select_tool :
            select_tool.renderers.append(glyph_renderer)
            select_tool._dirty = True

        plot.renderers.append(glyph_renderer)

        return plot
    func.__name__ = glyphclass.__view_model__
    func.__doc__ = docstring
    return func

annular_wedge = _glyph_function(glyphs.AnnularWedge,
    "x,y,inner_radius,outer_radius,start_angle,end_angle".split(","),
""" The `annular_wedge` glyph renders annular wedges centered at `x`, `y`.

Args:
    x (str or list[float]) : values or field names of center `x` coordinates
    y (str or list[float]) : values or field names of center `y` coordinates
    inner_radius (str or list[float]) : values or field names of inner radii
    outer_radius (str or list[float]) : values or field names of outer radii
    start_angle (str or list[float]) : values or field names of starting angles
    end_angle (str or list[float]) : values or field names of ending angles
    direction ("clock" or "anticlock", optional): direction to turn between starting and ending angles, defaults to "anticlock"

In addition the the parameters specific to this glyph,
:ref:`userguide_line_properties` and :ref:`userguide_fill_properties`
are also accepted as keyword parameters.

Returns:
    plot: the current :class:`Plot <bokeh.objects.Plot>`
"""
)

annulus = _glyph_function(glyphs.Annulus,
    "x,y,inner_radius,outer_radius".split(","),
""" The `annulus` glyph renders annuli centered at `x`, `y`.

Args:
    x (str or list[float]) : values or field names of center `x` coordinates
    y (str or list[float]) : values or field names of center `y` coordinates
    inner_radius (str or list[float]) : values or field names of inner radii
    outer_radius (str or list[float]) : values or field names of outer radii

In addition the the parameters specific to this glyph,
:ref:`userguide_line_properties` and :ref:`userguide_fill_properties`
are also accepted as keyword parameters.

Returns:
    plot: the current :class:`Plot <bokeh.objects.Plot>`
"""
)

arc = _glyph_function(glyphs.Arc, "x,y,radius,start_angle,end_angle".split(","),
""" The `arc` glyph renders circular arcs centered at `x`, `y`.

Args:
    x (str or list[float]) : values or field names of center `x` coordinates
    y (str or list[float]) : values or field names of center `y` coordinates
    radius (str or list[float]) : values or field names of arc radii
    start_angle (str or list[float]) : values or field names of starting angles
    end_angle (str or list[float]) : values or field names of ending angles
    direction ("clock" or "anticlock", optional): direction to turn between starting and ending angles, defaults to "anticlock"

In addition the the parameters specific to this glyph,
:ref:`userguide_line_properties`
are also accepted as keyword parameters.

Returns:
    plot: the current :class:`Plot <bokeh.objects.Plot>`
"""
)

asterisk = _glyph_function(glyphs.Asterisk, ("x", "y"),
""" The `asterisk` glyph is a marker that renders asterisks at `x`, `y` with size `size`.

Args:
    x (str or list[float]) : values or field names of center `x` coordinates
    y (str or list[float]) : values or field names of center `y` coordinates
    size (str or list[float]) : values or field names of sizes in screen units

In addition the the parameters specific to this glyph,
:ref:`userguide_line_properties`
are also accepted as keyword parameters.

Returns:
    plot: the current :class:`Plot <bokeh.objects.Plot>`
"""
)

bezier = _glyph_function(glyphs.Bezier, "x0,y0,x1,y1,cx0,cy0,cx1,cy1".split(","),
""" The bezier glyph displays Bezier curves with the given starting, ending, and control points.

Args:
    x0 (str or list[float]) : values or field names of starting `x` coordinates
    y0 (str or list[float]) : values or field names of starting `y` coordinates
    x1 (str or list[float]) : values or field names of ending `x` coordinates
    y1 (str or list[float]) : values or field names of ending `y` coordinates
    cx0 (str or list[float]) : values or field names of first control point `x` coordinates
    cy0 (str or list[float]) : values or field names of first control point `y` coordinates
    cx1 (str or list[float]) : values or field names of second control point `x` coordinates
    cy1 (str or list[float]) : values or field names of second control point `y` coordinates

In addition the the parameters specific to this glyph,
:ref:`userguide_line_properties`
are also accepted as keyword parameters.

Returns:
    plot: the current :class:`Plot <bokeh.objects.Plot>`
""",
    xfields=['x0', 'x1'], yfields=['y0', 'y1'])

circle = _glyph_function(glyphs.Circle, ("x", "y"),
""" The `circle` glyph is a marker that renders circles at `x`, `y` with size `size`.

Args:
    x (str or list[float]) : values or field names of center `x` coordinates
    y (str or list[float]) : values or field names of center `y` coordinates
    size (str or list[float], optional) : values or field names of sizes in screen units
    radius (str  or list[float], optional): values or field names of radii

In addition the the parameters specific to this glyph,
:ref:`userguide_line_properties` and :ref:`userguide_fill_properties`
are also accepted as keyword parameters.

Returns:
    plot: the current :class:`Plot <bokeh.objects.Plot>`

Notes:
    Only one of `size` or `radius` should be provided. Note that `radius` defaults to data units.
"""
)

circle_cross = _glyph_function(glyphs.CircleCross, ("x", "y"),
""" The `circle_cross` glyph is a marker that renders circles together with a crossbar (+) at `x`, `y` with size `size` or `radius`.

Args:
    x (str or list[float]) : values or field names of center `x` coordinates
    y (str or list[float]) : values or field names of center `y` coordinates
    size (str or list[float]) : values or field names of sizes in screen units

In addition the the parameters specific to this glyph,
:ref:`userguide_line_properties` and :ref:`userguide_fill_properties`
are also accepted as keyword parameters.

Returns:
    plot: the current :class:`Plot <bokeh.objects.Plot>`
"""
)

circle_x = _glyph_function(glyphs.CircleX, ("x", "y"),
""" The `circle_x` glyph is a marker that renders circles together with a "X" glyph at `x`, `y` with size `size`.

Args:
    x (str or list[float]) : values or field names of center `x` coordinates
    y (str or list[float]) : values or field names of center `y` coordinates
    size (str or list[float]) : values or field names of sizes in screen units

In addition the the parameters specific to this glyph,
:ref:`userguide_line_properties` and :ref:`userguide_fill_properties`
are also accepted as keyword parameters.

Returns:
    plot: the current :class:`Plot <bokeh.objects.Plot>`
"""
)

cross = _glyph_function(glyphs.Cross, ("x", "y"),
""" The `cross` glyph is a marker that renders crossbars (+) at `x`, `y` with size `size`.

Args:
    x (str or list[float]) : values or field names of center `x` coordinates
    y (str or list[float]) : values or field names of center `y` coordinates
    size (str or list[float]) : values or field names of sizes in screen units

In addition the the parameters specific to this glyph,
:ref:`userguide_line_properties`
are also accepted as keyword parameters.

Returns:
    plot: the current :class:`Plot <bokeh.objects.Plot>`
"""
)

diamond = _glyph_function(glyphs.Diamond, ("x", "y"),
""" The `diamond` glyph is a marker that renders diamonds at `x`, `y` with size `size` or `radius`.

Args:
    x (str or list[float]) : values or field names of center `x` coordinates
    y (str or list[float]) : values or field names of center `y` coordinates
    size (str or list[float]) : values or field names of sizes in screen units

In addition the the parameters specific to this glyph,
:ref:`userguide_line_properties` and :ref:`userguide_fill_properties`
are also accepted as keyword parameters.

Returns:
    plot: the current :class:`Plot <bokeh.objects.Plot>`
"""
)

diamond_cross = _glyph_function(glyphs.DiamondCross, ("x", "y"),
""" The `diamond_cross` glyph is a marker that renders diamonds together with a crossbar (+) at `x`, `y` with size `size` or `radius`.

Args:
    x (str or list[float]) : values or field names of center `x` coordinates
    y (str or list[float]) : values or field names of center `y` coordinates
    size (str or list[float]) : values or field names of sizes in screen units

In addition the the parameters specific to this glyph,
:ref:`userguide_line_properties` and :ref:`userguide_fill_properties`
are also accepted as keyword parameters.

Returns:
    plot: the current :class:`Plot <bokeh.objects.Plot>`
"""
)

image = _glyph_function(glyphs.Image, ("image", "x", "y", "dw", "dh", "palette"),
""" The image glyph takes each image as a two-dimensional array of scalar data.

A palette (string name of a built-in palette, currently) must also be supplied to use for color-mapping the scalar image.

Args:
    image (str or 2D array_like of float) : value or field names of scalar image data
    x (str or list[float]) : values or field names of lower left `x` coordinates
    y (str or list[float]) : values or field names of lower left `y` coordinates
    dw (str or list[float]) : values or field names of image width distances
    dh (str or list[float]) : values or field names of image height distances
    palette (str or list[str]) : values or field names of palettes to use for color-mapping
    dilate (bool, optional) : whether to dilate pixel distance computations when drawing, defaults to False

Returns:
    plot: the current :class:`Plot <bokeh.objects.Plot>`

Notes:
    setting `dilate` to True will cause pixel distances (e.g., for `dw` and `dh`) to
    be rounded up, always.
"""
)

image_rgba = _glyph_function(glyphs.ImageRGBA, ("image", "x", "y", "dw", "dh"),
""" The image_rgba glyph takes each ``image`` as a two-dimensional array of RGBA values (encoded
as 32-bit integers).

Args:
    image (str or 2D array_like of uint32) : value or field names of RGBA image data
    x (str or list[float]) : values or field names of lower left `x` coordinates
    y (str or list[float]) : values or field names of lower left `y` coordinates
    dw (str or list[float]) : values or field names of image width distances
    dh (str or list[float]) : values or field names of image height distances
    dilate (bool, optional) : whether to dilate pixel distance computations when drawing, defaults to False

Returns:
    plot: the current :class:`Plot <bokeh.objects.Plot>`

Notes:
    setting `dilate` to True will cause pixel distances (e.g., for `dw` and `dh`) to
    be rounded up, always.
"""
)

inverted_triangle = _glyph_function(glyphs.InvertedTriangle, ("x", "y"),
""" The `inverted_triangle` glyph is a marker that renders upside-down triangles at `x`, `y` with size `size` or `radius`.

Args:
    x (str or list[float]) : values or field names of center `x` coordinates
    y (str or list[float]) : values or field names of center `y` coordinates
    size (str or list[float]) : values or field names of sizes in screen units

In addition the the parameters specific to this glyph,
:ref:`userguide_line_properties` and :ref:`userguide_fill_properties`
are also accepted as keyword parameters.

Returns:
    plot: the current :class:`Plot <bokeh.objects.Plot>`
"""
)

line = _glyph_function(glyphs.Line, ("x", "y"),
""" The line glyph displays a single line that connects several points given by the arrays of coordinates `x` and `y`.

In addition the the parameters specific to this glyph,
:ref:`userguide_line_properties`
are also accepted as keyword parameters.

Args:
    x (str or list[float]) : values or field names of line `x` coordinates
    y (str or list[float]) : values or field names of line `y` coordinates

In addition the the parameters specific to this glyph,
:ref:`userguide_line_properties` and :ref:`userguide_fill_properties`
are also accepted as keyword parameters.

Returns:
    plot: the current :class:`Plot <bokeh.objects.Plot>`
"""
)

multi_line = _glyph_function(glyphs.MultiLine, ("xs", "ys"),
""" The multi_line glyph displays lines, each with points given by the arrays of coordinates that are the elements of xs and ys.

Args:
    xs (str or list[list[float]]): values or field names of lines `x` coordinates
    ys (str or list[list[float]]): values or field names of lines `y` coordinates

In addition the the parameters specific to this glyph,
:ref:`userguide_line_properties`
are also accepted as keyword parameters.

.. note:: For this glyph, the data is not simply an array of scalars, it is really an "array of arrays".

Returns:
    plot: the current :class:`Plot <bokeh.objects.Plot>`

""",
    xfields=["xs"], yfields=["ys"],
)

oval = _glyph_function(glyphs.Oval, ("x", "y", "width", "height"),
""" The oval glyph displays ovals centered on the given coordinates with the given dimensions and angle.

Args:
    x (str or list[float]) : values or field names of center `x` coordinates
    y (str or list[float]) : values or field names of center `y` coordinates
    width (str or list[float]) : values or field names of widths
    height (str or list[float]) : values or field names of heights
    angle (str or list[float], optional) : values or field names of rotation angles, defaults to 0

In addition the the parameters specific to this glyph,
:ref:`userguide_line_properties` and :ref:`userguide_fill_properties`
are also accepted as keyword parameters.

Returns:
    plot: the current :class:`Plot <bokeh.objects.Plot>`
"""
)

patch = _glyph_function(glyphs.Patch, ("x", "y"),
""" The patch glyph displays a single polygonal patch that connects several points given by the arrays of coordinates `x` and `y`.

Args:
    x (str or list[float]) : values or field names of patch `x` coordinates
    y (str or list[float]) : values or field names of patch `y` coordinates

In addition the the parameters specific to this glyph,
:ref:`userguide_line_properties` and :ref:`userguide_fill_properties`
are also accepted as keyword parameters.

Returns:
    plot: the current :class:`Plot <bokeh.objects.Plot>`
"""
)

patches = _glyph_function(glyphs.Patches, ("xs", "ys"),
""" The patches glyph displays several patches, each with points given by the arrays of coordinates that are the elements of xs and ys.

Args:
    xs (str or list[list[float]]): values or field names of patches `x` coordinates
    ys (str or list[list[float]]): values or field names of patches `y` coordinates

In addition the the parameters specific to this glyph,
:ref:`userguide_line_properties` and :ref:`userguide_fill_properties`
are also accepted as keyword parameters.

.. note:: For this glyph, the data is not simply an array of scalars, it is really an "array of arrays".

Returns:
    plot: the current :class:`Plot <bokeh.objects.Plot>`

""",
    xfields=["xs"], yfields=["ys"],
)

quad = _glyph_function(glyphs.Quad, ("left", "right", "top", "bottom"),
""" The quad glyph displays axis-aligned rectangles with the given dimensions.

Args:
    left (str or list[float]) : values or field names of left edges
    right (str or list[float]) : values or field names of right edges
    top (str or list[float]) : values or field names of top edges
    bottom (str or list[float]) : values or field names of bottom edges

In addition the the parameters specific to this glyph,
:ref:`userguide_line_properties` and :ref:`userguide_fill_properties`
are also accepted as keyword parameters.

Returns:
    plot: the current :class:`Plot <bokeh.objects.Plot>`
""",
    xfields=["left", "right"], yfields=["top", "bottom"])

quadratic = _glyph_function(glyphs.Quadratic, "x0,y0,x1,y1,cx,cy".split(","),
""" The quadratic glyph displays quadratic curves with the given starting, ending, and control points.

Args:
    x0 (str or list[float]) : values or field names of starting `x` coordinates
    y0 (str or list[float]) : values or field names of starting `y` coordinates
    x1 (str or list[float]) : values or field names of ending `x` coordinates
    y1 (str or list[float]) : values or field names of ending `y` coordinates
    cx (str or list[float]) : values or field names of control point `x` coordinates
    cy (str or list[float]) : values or field names of control point `y` coordinates

In addition the the parameters specific to this glyph,
:ref:`userguide_line_properties`
are also accepted as keyword parameters.

Returns:
    plot: the current :class:`Plot <bokeh.objects.Plot>`
""",
    xfields=["x0", "x1"], yfields=["y0", "y1"])

ray = _glyph_function(glyphs.Ray, ("x", "y", "length", "angle"),
""" The ray glyph displays line segments starting at the given coordinate and extending the given length at the given angle.

Args:
    x (str or list[float]) : values or field names of center `x` coordinates
    y (str or list[float]) : values or field names of center `y` coordinates
    length (str or list[float]) : values or field names of ray lengths in screen units
    angle (str or list[float]) : values or field names of ray angles

In addition the the parameters specific to this glyph,
:ref:`userguide_line_properties`
are also accepted as keyword parameters.

Returns:
    plot: the current :class:`Plot <bokeh.objects.Plot>`
"""
)

rect = _glyph_function(glyphs.Rect, ("x", "y", "width", "height"),
""" The rect glyph displays rectangles centered on the given coordinates with the given dimensions and angle.

Args:
    x (str or list[float]) : values or field names of center `x` coordinates
    y (str or list[float]) : values or field names of center `y` coordinates
    width (str or list[float]) : values or field names of widths
    height (str or list[float]) : values or field names of heights
    angle (str or list[float], optional) : values or field names of rotation angles, defaults to 0
    dilate (bool, optional) : whether to dilate pixel distance computations when drawing, defaults to False

In addition the the parameters specific to this glyph,
:ref:`userguide_line_properties` and :ref:`userguide_fill_properties`
are also accepted as keyword parameters.

Returns:
    plot: the current :class:`Plot <bokeh.objects.Plot>`

Notes:
    setting `dilate` to True will cause pixel distances (e.g., for `width` and `height`) to
    be rounded up, always.

"""
)

segment = _glyph_function(glyphs.Segment, ("x0", "y0", "x1", "y1"),
""" The segment glyph displays line segments with the given starting and ending coordinates.

Args:
    x0 (str or list[float]) : values or field names of starting `x` coordinates
    y0 (str or list[float]) : values or field names of starting `y` coordinates
    x1 (str or list[float]) : values or field names of ending `x` coordinates
    y1 (str or list[float]) : values or field names of ending `y` coordinates

In addition the the parameters specific to this glyph, :ref:`userguide_line_properties`
are also accepted as keyword parameters.

Returns:
    plot: the current :class:`Plot <bokeh.objects.Plot>`
""",
    xfields=["x0", "x1"], yfields=["y0", "y1"])

square = _glyph_function(glyphs.Square, ("x", "y"),
""" The `square` glyph is a marker that renders squares at `x`, `y` with size `size`.

In addition the the parameters specific to this glyph,
:ref:`userguide_line_properties` and :ref:`userguide_fill_properties`
are also accepted as keyword parameters.

Args:
    x (str or list[float]) : values or field names of center `x` coordinates
    y (str or list[float]) : values or field names of center `y` coordinates
    size (str or list[float]) : values or field names of sizes in screen units

Returns:
    plot: the current :class:`Plot <bokeh.objects.Plot>`
"""
)

square_cross = _glyph_function(glyphs.SquareCross, ("x", "y"),
""" The `square_cross` glyph is a marker that renders squares together with a crossbar (+) at `x`, `y` with size `size`.

Args:
    x (str or list[float]) : values or field names of center `x` coordinates
    y (str or list[float]) : values or field names of center `y` coordinates
    size (str or list[float]) : values or field names of sizes in screen units

In addition the the parameters specific to this glyph, :ref:`userguide_line_properties` and
:ref:`userguide_fill_properties` are also accepted as keyword parameters.

Returns:
    plot: the current :class:`Plot <bokeh.objects.Plot>`
"""
)

square_x = _glyph_function(glyphs.SquareX, ("x", "y"),
""" The `square_x` glyph is a marker that renders squares together with "X" glyphs at `x`, `y` with size `size`.

In addition the the parameters specific to this glyph, :ref:`userguide_line_properties` and
:ref:`userguide_fill_properties` are also accepted as keyword parameters.

Args:
    x (str or list[float]) : values or field names of center `x` coordinates
    y (str or list[float]) : values or field names of center `y` coordinates
    size (str or list[float]) : values or field names of sizes in screen units

Returns:
    plot: the current :class:`Plot <bokeh.objects.Plot>`
"""
)

text = _glyph_function(glyphs.Text, ("x", "y", "text", "angle"),
""" The text glyph displays text at the given coordinates rotated by the given angle.

Args:
    x (str or list[float]) : values or field names of text `x` coordinates
    y (str or list[float]) : values or field names of text `y` coordinates
    text (str or list[text]): values or field names of texts
    angle (str or list[float], optional) : values or field names of text angles, defaults to 0

In addition the the parameters specific to this glyph, :ref:`userguide_text_properties`
are also accepted as keyword parameters.

.. note:: The location and angle of the text relative to the `x`, `y` coordinates is indicated by the alignment and baseline text properties.

Returns:
    plot: the current :class:`Plot <bokeh.objects.Plot>`
"""
)

triangle = _glyph_function(glyphs.Triangle, ("x", "y"),
""" The `triangle` glyph is a marker that renders triangles at `x`, `y` with size `size`.

In addition the the parameters specific to this glyph,
:ref:`userguide_line_properties` and :ref:`userguide_fill_properties`
are also accepted as keyword parameters.

Args:
    x (str or list[float]) : values or field names of center `x` coordinates
    y (str or list[float]) : values or field names of center `y` coordinates
    size (str or list[float]) : values or field names of sizes in screen units

Returns:
    plot: the current :class:`Plot <bokeh.objects.Plot>`
"""
)

wedge = _glyph_function(glyphs.Wedge, ("x", "y", "radius", "start_angle", "end_angle"),
""" The `wedge` glyph renders circular wedges centered at `x`, `y`.

Args:
    x (str or list[float]) : values or field names of center `x` coordinates
    y (str or list[float]) : values or field names of center `y` coordinates
    radius (str or list[float]) : values or field names of wedge radii
    start_angle (str or list[float]) : values or field names of starting angles
    end_angle (str or list[float]) : values or field names of ending angles
    direction ("clock" or "anticlock", optional): direction to turn between starting and ending angles, defaults to "anticlock"

In addition the the parameters specific to this glyph, :ref:`userguide_line_properties` and
:ref:`userguide_fill_properties` are also accepted as keyword parameters.

Returns:
    plot: the current :class:`Plot <bokeh.objects.Plot>`
"""
)

x = _glyph_function(glyphs.Xmarker, ("x", "y"),
""" The `x` glyph is a marker that renders "x" glyphs at `x`, `y` with size `size`.

In addition the the parameters specific to this glyph,
:ref:`userguide_line_properties`
are also accepted as keyword parameters.

Args:
    x (str or list[float]) : values or field names of center `x` coordinates
    y (str or list[float]) : values or field names of center `y` coordinates
    size (str or list[float]) : values or field names of sizes in screen units

Returns:
    plot: the current :class:`Plot <bokeh.objects.Plot>`
"""
)

_marker_types = {
    "asterisk": asterisk,
    "circle": circle,
    "circle_cross": circle_cross,
    "circle_x": circle_x,
    "cross": cross,
    "diamond": diamond,
    "diamond_cross": diamond_cross,
    "inverted_triangle": inverted_triangle,
    "square": square,
    "square_x": square_x,
    "square_cross": square_cross,
    "triangle": triangle,
    "x": x,
    "*": asterisk,
    "+": cross,
    "o": circle,
    "ox": circle_x,
    "o+": circle_cross,
}

def markers():
    """ Prints a list of valid marker types for scatter()
    """
    print(list(sorted(_marker_types.keys())))

_color_fields = set(["color", "fill_color", "line_color"])
_alpha_fields = set(["alpha", "fill_alpha", "line_alpha"])

def scatter(*args, **kwargs):
    """ Creates a scatter plot of the given x and y items.

    Args:
        *args : The data to plot.  Can be of several forms:

            (X, Y)
                Two 1D arrays or iterables
            (XNAME, YNAME)
                Two bokeh DataSource/ColumnsRef

        marker (str, optional): a valid marker_type, defaults to "circle"
        color (color value, optional): shorthand to set both fill and line color

    All the :ref:`userguide_line_properties` and :ref:`userguide_fill_properties` are
    also accepted as keyword parameters.

    Examples:

            >>> scatter([1,2,3],[4,5,6], fill_color="red")
            >>> scatter("data1", "data2", source=data_source, ...)

    """
    session_objs = []   # The list of objects that need to be added

    ds = kwargs.get("source", None)
    names, datasource = _handle_1d_data_args(args, datasource=ds)
    if datasource != ds:
        session_objs.append(datasource)

    markertype = kwargs.get("marker", "circle")

    # TODO: How to handle this? Just call curplot()?
    if not len(_color_fields.intersection(set(kwargs.keys()))):
        kwargs['color'] = get_default_color()
    if not len(_alpha_fields.intersection(set(kwargs.keys()))):
        kwargs['alpha'] = get_default_alpha()

    plots = []
    for yname in names[1:]:
        if markertype not in _marker_types:
            raise RuntimeError("Invalid marker type '%s'. Use markers() to see a list of valid marker types." % markertype)
        plots.append(_marker_types[markertype](*args, **kwargs))
    if len(plots) == 1:
        return plots[0]
    else:
        return plots

@visual
def gridplot(plot_arrangement, name=False):
    """ Generate a plot that arranges several subplots into a grid.

    Args:
        plot_arrangement (list[:class:`Plot <bokeh.objects.Plot>`]) : plots to arrange in a grid
        name (str) : name for this plot

    .. note:: `plot_arrangement` can be nested

    Returns:
        grid_plot: the current :class:`GridPlot <bokeh.objects.GridPlot>`
    """
    grid = GridPlot(children=plot_arrangement)
    if name:
        grid._id = name
    # Walk the plot_arrangement and remove them from the plotcontext,
    # so they don't show up twice
    session = get_config().session
    session.plotcontext.children = list(set(session.plotcontext.children) - \
                set(itertools.chain.from_iterable(plot_arrangement)))
    return grid, [grid]

def xaxis():
    """ Get the current axis objects

    Returns:
        Returns axis object or splattable list of axis objects on the current plot
    """
    p = curplot()
    if p is None:
        return None
    axis = [obj for obj in p.renderers if isinstance(obj, Axis) and obj.dimension==0]
    return _list_attr_splat(axis)

def yaxis():
    """ Get the current `y` axis object(s)

    Returns:
        Returns y-axis object or splattable list of y-axis objects on the current plot
    """
    p = curplot()
    if p is None:
        return None
    axis = [obj for obj in p.renderers if isinstance(obj, Axis) and obj.dimension==1]
    return _list_attr_splat(axis)

def axis():
    """ Get the current `x` axis object(s)

    Returns:
        Returns x-axis object or splattable list of x-axis objects on the current plot
    """
    return _list_attr_splat(xaxis() + yaxis())

def legend():
    """ Get the current :class:`legend <bokeh.objects.Legend>` object(s)

    Returns:
        Returns legend object or splattable list of legend objects on the current plot
    """
    p = curplot()
    if p is None:
        return None
    legends = [obj for obj in p.renderers if isinstance(obj, Legend)]
    return _list_attr_splat(legends)

def xgrid():
    """ Get the current `x` :class:`grid <bokeh.objects.Grid>` object(s)

    Returns:
        Returns legend object or splattable list of legend objects on the current plot
    """
    p = curplot()
    if p is None:
        return None
    grid = [obj for obj in p.renderers if isinstance(obj, Grid) and obj.dimension==0]
    return _list_attr_splat(grid)

def ygrid():
    """ Get the current `y` :class:`grid <bokeh.objects.Grid>` object(s)

    Returns:
        Returns y-grid object or splattable list of y-grid objects on the current plot
    """
    p = curplot()
    if p is None:
        return None
    grid = [obj for obj in p.renderers if isinstance(obj, Grid) and obj.dimension==1]
    return _list_attr_splat(grid)

def grid():
    """ Get the current :class:`grid <bokeh.objects.Grid>` object(s)

    Returns:
        Returns grid object or splattable list of grid objects on the current plot
    """
    return _list_attr_splat(xgrid() + ygrid())


if settings.pythonlib():
    logger.debug("importing %s", settings.pythonlib())
    __import__(settings.pythonlib())<|MERGE_RESOLUTION|>--- conflicted
+++ resolved
@@ -359,14 +359,10 @@
         controller.open("file://" + os.path.abspath(get_config().output_file), new=new_param)
     elif output_type == "server":
         session.store_all()
-<<<<<<< HEAD
-        controller.open(get_config().output_url + "/bokeh", new=new_param)
-=======
         if url:
             controller.open(url)
         else:
-            controller.open(_config.output_url + "/bokeh", new=new_param)
->>>>>>> 44d2e9d7
+            controller.open(get_config().output_url + "/bokeh", new=new_param)
     elif output_type == "notebook":
         session.show(curplot())
 
