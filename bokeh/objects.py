""" Collection of core plotting objects, which can be represented in the 
Javascript layer.  The object graph formed by composing the objects in
this module can be stored as a backbone.js model graph, and stored in a
plot server or serialized into JS for embedding in HTML or an IPython
notebook.
"""
from uuid import uuid4
from functools import wraps

from bokeh.properties import (HasProps, MetaHasProps, 
        Any, Dict, Enum, Float, Instance, Int, List, String,
        Color, Pattern, Percent, Size)
import logging
logger = logging.getLogger(__file__)
class Viewable(MetaHasProps):
    """ Any plot object (Data Model) which has its own View Model in the
    persistence layer.

    Adds handling of a __view_model__ attribute to the class (which is
    provided by default) which tells the View layer what View class to 
    create.

    One thing to keep in mind is that a Viewable should have a single
    unique representation in the persistence layer, but it might have
    multiple concurrent client-side Views looking at it.  Those may
    be from different machines altogether.
    """

    # Stores a mapping from subclass __view_model__ names to classes
    model_class_reverse_map = {}

    # Mmmm.. metaclass inheritance.  On the one hand, it seems a little
    # overkill. On the other hand, this is exactly the sort of thing
    # it's meant for.
    def __new__(cls, class_name, bases, class_dict):
        if "__view_model__" not in class_dict:
            class_dict["__view_model__"] = class_name
        class_dict["get_class"] = Viewable.get_class

        # Create the new class
        newcls = super(Viewable,cls).__new__(cls, class_name, bases, class_dict)
        entry = class_dict["__view_model__"]
        # Add it to the reverse map, but check for duplicates first
        if entry in Viewable.model_class_reverse_map:
            raise Warning("Duplicate __view_model__ declaration of '%s' for " \
                          "class %s.  Previous definition: %s" % \
                          (entry, class_name,
                           Viewable.model_class_reverse_map[entry]))
        Viewable.model_class_reverse_map[entry] = newcls
        return newcls

    @classmethod
    def get_class(cls, view_model_name):
        """ Given a __view_model__ name, returns the corresponding class
        object
        """
        d = Viewable.model_class_reverse_map
        if view_model_name in d:
            return d[view_model_name]
        else:
            raise KeyError("View model name '%s' not found" % view_model_name)

    @classmethod
    def get_obj(cls, typename, attrs):
<<<<<<< HEAD
        return cls.get_class(typename).load_json(attrs)
=======
        temp = cls.get_class(typename) 
        return temp.load_json(attrs)
>>>>>>> c6d4d58c

def usesession(meth):
    """ Checks for 'session' in kwargs and in **self**, and guarantees
    that **kw always has a valid 'session' parameter.  Wrapped methods
    should define 'session' as an optional argument, and in the body of
    the method, should expect an 
    """
    @wraps(meth)
    def wrapper(self, *args, **kw):
        session = kw.get("session", None)
        if session is None:
            session = getattr(self, "session")
        if session is None:
            raise RuntimeError("Call to %s needs a session" % meth.__name__)
        kw["session"] = session
        return meth(self, *args, **kw)
    return wrapper

def is_ref(frag):
    return isinstance(frag, dict) and \
           frag.get('type') and \
           frag.get('id')

<<<<<<< HEAD
def resolve_json(fragment, models):
    if is_ref(fragment):
        if fragment['id'] in models:
            return models[fragment['id']]
        else:
            logging.error("model not found for %s", fragment)
    elif isinstance(fragment, list):
        output = []
        for val in fragment:
            output.append(resolve_json(val, models))
=======
def json_apply(fragment, check_func, func):
    """recursively searches through a nested dict/lists
    if check_func(fragment) is True, then we return
    func(fragment)
    """
    if check_func(fragment):
        return func(fragment)
    elif isinstance(fragment, list):
        output = []
        for val in fragment:
            output.append(json_apply(val, check_func, func))
>>>>>>> c6d4d58c
        return output
    elif isinstance(fragment, dict):
        output = {}
        for k, val in fragment.iteritems():
<<<<<<< HEAD
            output[k] = resolve_json(val, models)
        return output
    else:
        return fragment
        
    
=======
            output[k] = json_apply(val, check_func, func)
        return output
    else:
        return fragment
    
def resolve_json(fragment, models):
    check_func = is_ref
    def func(fragment):
        if fragment['id'] in models:
            return models[fragment['id']]
        else:
            logging.error("model not found for %s", fragment)
            return None
    return json_apply(fragment, check_func, func)
        
def traverse_plot_object(plot_object):
    """iterate through an objects properties
    if it has_ref, json_apply through it and accumulate
    all PlotObjects into children.  return all objects found
    """
    children = set()
    def check_func(fragment):
        return isinstance(fragment, PlotObject)
    def func(obj):
        children.add(obj)
        return obj
    for prop in plot_object.properties_with_refs():
        val = getattr(plot_object, prop)
        json_apply(val, check_func, func)
    return children

def recursively_traverse_plot_object(plot_object,
                                     traversed_ids=None,
                                     children=None):
    if not children: children = set()
    if not traversed_ids: traversed_ids = set()
    if plot_object._id in traversed_ids:
        return children
    else:
        immediate_children = plot_object.references()
        children.add(plot_object)
        traversed_ids.add(plot_object._id)
        children.update(immediate_children)
        for child in list(children):
            if child not in traversed_ids:
                recursively_traverse_plot_object(
                    child,
                    traversed_ids=traversed_ids,
                    children=children)
        return children
    
    
    

>>>>>>> c6d4d58c
class PlotObject(HasProps):
    """ Base class for all plot-related objects """

    __metaclass__ = Viewable

    session = Instance   # bokeh.session.Session

    def __init__(self, *args, **kwargs):
        # Eventually should use our own memo instead of storing
        # an attribute on the class
        if "id" in kwargs:
            self._id = kwargs.pop("id")
        else:
            self._id = str(uuid4())
<<<<<<< HEAD
        super(PlotObject, self).__init__(*args, **kwargs)
        
    @classmethod
    def load_json(cls, attrs):
        """Loads all json into a instance of cls, EXCEPT any references
        which are handled in finalize
        """
        inst = cls(id=attrs.pop('id'))
        ref_props = {}
        for p in inst.properties_with_refs():
            if p in attrs:
                ref_props[p] = attrs.pop(p)
        inst._ref_props = ref_props
        inst.update(**attrs)
        return inst
    
    def finalize(self, models):
        """models is a dict of id->model mappings
=======
        self._dirty = True
        self._callbacks_dirty = False
        self._callbacks = {}
        self._callback_queue = []
        self._block_callbakcs = False
        super(PlotObject, self).__init__(*args, **kwargs)
        
    @classmethod
    def load_json(cls, attrs, instance=None):
        """Loads all json into a instance of cls, EXCEPT any references
        which are handled in finalize
        """
        _id = attrs.pop('id')
        if not instance:
            instance = cls(id=_id)
        ref_props = {}
        for p in instance.properties_with_refs():
            if p in attrs:
                ref_props[p] = attrs.pop(p)
        instance._ref_props = ref_props
        instance.update(**attrs)
        return instance
    
    def finalize(self, models):
        """Convert any references into instances
        models is a dict of id->model mappings
>>>>>>> c6d4d58c
        """
        if hasattr(self, "_ref_props"):
            props = resolve_json(self._ref_props, models)
            self.update(**props)
<<<<<<< HEAD

=======
            
    def references(self):
        """Returns all PlotObjects that this object has references to
        """
        return traverse_plot_object(self)
    
>>>>>>> c6d4d58c
    #---------------------------------------------------------------------
    # View Model connection methods
    #
    # Whereas a rich client rendering framework can maintain view state
    # alongside model state, we need an explicit send/receive protocol for
    # communicating with a set of view models that reside on the front end.
    # Many of the calls one would expect in a rich client map instead to
    # batched updates on the M-VM-V approach.
    #---------------------------------------------------------------------
    def vm_props(self, withvalues=False):
        """ Returns the ViewModel-related properties of this object.  If
        **withvalues** is True, then returns attributes with values as a 
        dict.  Otherwise, returns a list of attribute names.
        """
        props = self.properties()
        props.remove("session")        
        if withvalues:
            return dict((k,getattr(self,k)) for k in props)
        else:
            return props
    
    def vm_serialize(self):
        """ Returns a dictionary of the attributes of this object, in 
        a layout corresponding to what BokehJS expects at unmarshalling time.
        """
<<<<<<< HEAD
        return self.vm_props(withvalues=True)
=======
        attrs = self.vm_props(withvalues=True)
        attrs['id'] = self._id
        return attrs
>>>>>>> c6d4d58c
    
    def update(self, **kwargs):
        for k,v in kwargs.iteritems():
            setattr(self, k, v)
            
    @usesession
    def pull(self, session=None, ref=None):
        """ Pulls information from the given session and ref id into this
        object.  If no session is provided, then uses self.session.
        If no ref is given, uses self._id.
        """
        # Read session values into a new dict, and fill those into self
        newattrs = session.load(ref, asdict=True)
        # Loop over attributes and call setattr() instead of doing a bulk
        # self.__dict__.update because some attributes may be properties.
        self.update(newattrs["attributes"])

    @usesession
    def push(self, session=None):
        """ Pushes the update values from this object into the given
        session (or self.session, if none is provided).
        """
        session.store(self)

    def __str__(self):
        return "%s, ViewModel:%s, ref _id: %s" % (self.__class__.__name__,
                self.__view_model__, getattr(self, "_id", None))
    
    def on_change(self, attrname, obj, callbackname):
        """when attrname of self changes, call callbackname
        on obj
        """
        callbacks = self._callbacks.setdefault(attrname, [])
        callback = dict(obj=obj,
                        callbackname=callbackname)
        callbacks.append(callback)
        self._callbacks_dirty = True
        
    def _trigger(self, attrname, old, new):
        """attrname of self changed.  So call all callbacks
        """
        callbacks = self._callbacks.get(attrname)
        if callbacks:
            for callback in callbacks:
                getattr(callback['obj'], callback['callbackname'])(
                    self, attrname, old, new)
    def dummy(self, changedobj, attrname, old, new):
        print 'DUMMY', changedobj, attrname, old, new
        

class DataSource(PlotObject):
    """ Base class for data sources """

    def columns(self, *columns):
        """ Returns a ColumnsRef object that points to a column or set of
        columns on this data source
        """
        return ColumnsRef(source=self, columns=columns)

class ColumnsRef(HasProps):
    source = Instance(DataSource, has_ref=True)
    columns = List(String)

class ColumnDataSource(DataSource):
    # Maps names of columns to sequences or arrays
    data = Dict()

    # Maps field/column name to a DataRange or FactorRange object. If the
    # field is not in the dict, then a range is created automatically.
    cont_ranges = Dict()
    discrete_ranges = Dict()

class ObjectArrayDataSource(DataSource):
    # List of tuples of values 
    data = List()

    # List of names of the fields of each tuple in self.data
    column_names = List()

    # Maps field/column name to a DataRange or FactorRange object. If the
    # field is not in the dict, then a range is created automatically.
    cont_ranges = Dict()
    discrete_ranges = Dict()

class PandasDataSource(DataSource):
    """ Represents serverside data.  This gets stored into the plot server's
    database, but it does not have any client side representation.  Instead,
    a PandasPlotSource needs to be created and pointed at it.
    """

    data = Dict()

class Range1d(PlotObject):
    start = Float()
    end = Float()
<<<<<<< HEAD

class DataRange1d(Range1d):    
    """ Represents a range in a scalar dimension """
    sources = List(ColumnsRef, has_ref=True)
    rangepadding = Float(0.1)

=======
    
class DataRange(PlotObject):
    sources = List(ColumnsRef, has_ref=True)
>>>>>>> c6d4d58c
    def vm_serialize(self):
        props = self.vm_props(withvalues=True)
        props['id'] = self._id
        sources = props.pop("sources")
        props["sources"] = [{"ref":cr.source, "columns":cr.columns} for cr in sources]
        return props
    
    def finalize(self, models):
        super(DataRange, self).finalize(models)
        for idx, source in enumerate(self.sources):
            if isinstance(source, dict):
                self.sources[idx] = ColumnsRef(
                    source=source['ref'],
                    columns=source['columns'])
                
    def references(self):
        return [x.source for x in self.sources]
    
class DataRange1d(DataRange):
    """ Represents a range in a scalar dimension """
    sources = List(ColumnsRef, has_ref=True)
    rangepadding = Float(0.1)
    start = Float()
    end = Float()

class FactorRange(DataRange):
    """ Represents a range in a categorical dimension """
    sources = List(ColumnsRef, has_ref=True)
    values = List()
    columns = List()

class GlyphRenderer(PlotObject):
    
    data_source = Instance(DataSource, has_ref=True)
    xdata_range = Instance(DataRange1d, has_ref=True)
    ydata_range = Instance(DataRange1d, has_ref=True)

    # How to intepret the values in the data_source
    units = Enum("screen", "data")

    # Instance of bokeh.glyphs.Glyph; not declaring it explicitly below
    # because of circular imports. The renderers should get moved out
    # into another module...
<<<<<<< HEAD
    glyph = Instance(has_ref=True)
=======
    glyph = Instance()
>>>>>>> c6d4d58c

    def vm_serialize(self):
        # GlyphRenderers need to serialize their state a little differently,
        # because the internal glyph instance is turned into a glyphspec
        return {"id" : self._id,
                "data_source": self.data_source,
                "xdata_range": self.xdata_range,
                "ydata_range": self.ydata_range,
                "glyphspec": self.glyph.to_glyphspec() }

    def finalize(self, models):
        super(GlyphRenderer, self).finalize(models)
        ## FIXME: we shouldn't have to do this i think..
        if hasattr(self, 'glyphspec'):
            glyphspec = self.glyphspec
            del self.glyphspec
            self.glyph = PlotObject.get_class(glyphspec['type'])(**glyphspec)
        else:
            self.glyph = None

class Plot(PlotObject):

    data_sources = List
    title = String("Bokeh Plot")

    x_range = Instance(DataRange1d, has_ref=True)
    y_range = Instance(DataRange1d, has_ref=True)

    # We shouldn't need to create mappers manually on the Python side
    #xmapper = Instance(LinearMapper)
    #ymapper = Instance(LinearMapper)
    #mapper = Instance(GridMapper)

    # A list of all renderers on this plot; this includes guides as well
    # as glyph renderers
    renderers = List(has_ref=True)
    tools = List(has_ref=True)

    # TODO: These don't appear in the CS source, but are created by mpl.py, so
    # I'm leaving them here for initial compatibility testing.
    axes = List(has_ref=True)

    # TODO: How do we want to handle syncing of the different layers?
    # image = List
    # underlay = List
    # glyph = List
    # overlay = List
    # annotation = List

    height = Int(400)
    width = Int(400)

    background_fill = Color("white")
    border_fill = Color("white")
    canvas_width = Int(400)
    canvas_height = Int(400)
    outer_width = Int(400)
    outer_height = Int(400)
    border_top = Int(50)
    border_bottom = Int(50)
    border_left = Int(50)
    border_right = Int(50)
    

#class PolarPlot(PlotArea):

#    radial_range = Instance(DataRange1d)
#    angular_range = Instance(DataRange1d)

class GridPlot(PlotObject):
    """ A 2D grid of plots """
    
    children = List(List)
    border_space = Int(0)

class GuideRenderer(PlotObject):
    plot = Instance
    dimension = Int(0)
    location = String('min')
    bounds = String('auto')

    def __init__(self, **kwargs):
        super(GuideRenderer, self).__init__(**kwargs)
        if self.plot is not None:
            if self not in self.plot.renderers:
                self.plot.renderers.append(self)
    
    def vm_serialize(self):
        props = self.vm_props(withvalues=True)
        del props["plot"]
        return {"id" : self._id,
                "plot" : self.plot,
                "guidespec" : props}

class LinearAxis(GuideRenderer):
    type = String("linear_axis")

class Rule(GuideRenderer):
    """ 1D Grid component """
    type = String("rule")

class PanTool(PlotObject):
    plot = Instance(Plot)
    dimensions = List   # valid values: "x", "y"
    dataranges = List

class ZoomTool(PlotObject):
    plot = Instance(Plot)
    dimensions = List   # valid values: "x", "y"
    dataranges = List


<|MERGE_RESOLUTION|>--- conflicted
+++ resolved
@@ -62,12 +62,8 @@
 
     @classmethod
     def get_obj(cls, typename, attrs):
-<<<<<<< HEAD
-        return cls.get_class(typename).load_json(attrs)
-=======
         temp = cls.get_class(typename) 
         return temp.load_json(attrs)
->>>>>>> c6d4d58c
 
 def usesession(meth):
     """ Checks for 'session' in kwargs and in **self**, and guarantees
@@ -91,18 +87,6 @@
            frag.get('type') and \
            frag.get('id')
 
-<<<<<<< HEAD
-def resolve_json(fragment, models):
-    if is_ref(fragment):
-        if fragment['id'] in models:
-            return models[fragment['id']]
-        else:
-            logging.error("model not found for %s", fragment)
-    elif isinstance(fragment, list):
-        output = []
-        for val in fragment:
-            output.append(resolve_json(val, models))
-=======
 def json_apply(fragment, check_func, func):
     """recursively searches through a nested dict/lists
     if check_func(fragment) is True, then we return
@@ -114,19 +98,10 @@
         output = []
         for val in fragment:
             output.append(json_apply(val, check_func, func))
->>>>>>> c6d4d58c
         return output
     elif isinstance(fragment, dict):
         output = {}
         for k, val in fragment.iteritems():
-<<<<<<< HEAD
-            output[k] = resolve_json(val, models)
-        return output
-    else:
-        return fragment
-        
-    
-=======
             output[k] = json_apply(val, check_func, func)
         return output
     else:
@@ -181,7 +156,6 @@
     
     
 
->>>>>>> c6d4d58c
 class PlotObject(HasProps):
     """ Base class for all plot-related objects """
 
@@ -196,26 +170,6 @@
             self._id = kwargs.pop("id")
         else:
             self._id = str(uuid4())
-<<<<<<< HEAD
-        super(PlotObject, self).__init__(*args, **kwargs)
-        
-    @classmethod
-    def load_json(cls, attrs):
-        """Loads all json into a instance of cls, EXCEPT any references
-        which are handled in finalize
-        """
-        inst = cls(id=attrs.pop('id'))
-        ref_props = {}
-        for p in inst.properties_with_refs():
-            if p in attrs:
-                ref_props[p] = attrs.pop(p)
-        inst._ref_props = ref_props
-        inst.update(**attrs)
-        return inst
-    
-    def finalize(self, models):
-        """models is a dict of id->model mappings
-=======
         self._dirty = True
         self._callbacks_dirty = False
         self._callbacks = {}
@@ -242,21 +196,16 @@
     def finalize(self, models):
         """Convert any references into instances
         models is a dict of id->model mappings
->>>>>>> c6d4d58c
         """
         if hasattr(self, "_ref_props"):
             props = resolve_json(self._ref_props, models)
             self.update(**props)
-<<<<<<< HEAD
-
-=======
             
     def references(self):
         """Returns all PlotObjects that this object has references to
         """
         return traverse_plot_object(self)
     
->>>>>>> c6d4d58c
     #---------------------------------------------------------------------
     # View Model connection methods
     #
@@ -282,13 +231,9 @@
         """ Returns a dictionary of the attributes of this object, in 
         a layout corresponding to what BokehJS expects at unmarshalling time.
         """
-<<<<<<< HEAD
-        return self.vm_props(withvalues=True)
-=======
         attrs = self.vm_props(withvalues=True)
         attrs['id'] = self._id
         return attrs
->>>>>>> c6d4d58c
     
     def update(self, **kwargs):
         for k,v in kwargs.iteritems():
@@ -384,18 +329,9 @@
 class Range1d(PlotObject):
     start = Float()
     end = Float()
-<<<<<<< HEAD
-
-class DataRange1d(Range1d):    
-    """ Represents a range in a scalar dimension """
-    sources = List(ColumnsRef, has_ref=True)
-    rangepadding = Float(0.1)
-
-=======
     
 class DataRange(PlotObject):
     sources = List(ColumnsRef, has_ref=True)
->>>>>>> c6d4d58c
     def vm_serialize(self):
         props = self.vm_props(withvalues=True)
         props['id'] = self._id
@@ -439,11 +375,7 @@
     # Instance of bokeh.glyphs.Glyph; not declaring it explicitly below
     # because of circular imports. The renderers should get moved out
     # into another module...
-<<<<<<< HEAD
-    glyph = Instance(has_ref=True)
-=======
     glyph = Instance()
->>>>>>> c6d4d58c
 
     def vm_serialize(self):
         # GlyphRenderers need to serialize their state a little differently,
