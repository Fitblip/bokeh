--- conflicted
+++ resolved
@@ -21,11 +21,7 @@
   "renderer/guide/grid",
   "renderer/guide/linear_axis",
   "renderer/overlay/box_selection",
-<<<<<<< HEAD
   "source/remote_data_source",
-=======
-
->>>>>>> 3124c348
   "source/column_data_source",
 
   "tool/box_select_tool",
