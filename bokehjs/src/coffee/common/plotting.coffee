
define [
  "underscore",
  "jquery",
  "./plot",
  "range/data_range1d",
  "range/range1d",
  "renderer/annotation/legend",
  "renderer/glyph/glyph_factory",
  "renderer/guide/linear_axis",
  "renderer/guide/grid",
  "renderer/overlay/box_selection",
  "source/column_data_source",
  "tool/box_select_tool",
  "tool/pan_tool",
  "tool/preview_save_tool",
  "tool/column_select_tool",
  "tool/resize_tool",
<<<<<<< HEAD
  "tool/zoom_tool",
], (_, $, Plot, DataRange1d, Range1d, Legend, GlyphFactory, LinearAxis, Grid, BoxSelection, ColumnDataSource, BoxSelectTool, PanTool, PreviewSaveTool, ColumnSelectTool, ResizeTool, ZoomTool) ->
=======
  "tool/wheel_zoom_tool",
  "renderer/guide/datetime_axis",
], (_, $, Plot, DataRange1d, Range1d, Legend, GlyphFactory, LinearAxis, Grid, BoxSelection, ColumnDataSource, BoxSelectTool, PanTool, PreviewSaveTool, ResizeTool, WheelZoomTool, DatetimeAxis) ->
>>>>>>> 6e6e619d

  create_sources = (data) ->
    if not _.isArray(data)
      data = [data]
    sources = []
    for d in data
      if d instanceof ColumnDataSource.Model
        sources.push(d)
      else
        sources.push(ColumnDataSource.Collection.create({data: d}))
    return sources

  create_range = (range, sources, columns) ->
    if range == 'auto'
      return DataRange1d.Collection.create(
        sources: ({ref: s.ref(), columns: columns} for s in sources)
      )
    else if range instanceof Range1d.Model
      return range
    else
      return Range1d.Collection.create({start: range[0], end: range[1]})

  create_glyphs = (plot, glyphspecs, sources, nonselection_glyphspecs) ->
    glyphs = []
    if not _.isArray(glyphspecs)
      glyphspecs = [glyphspecs]

    if sources.length == 1
      sources = (sources[0] for x in glyphspecs)

    if not nonselection_glyphspecs?
      nonselection_glyphspecs = {
        fill_alpha: 0.1
        line_alpha: 0.1
      }
    if not _.isArray(nonselection_glyphspecs)
      nonselection_glyphspecs = (nonselection_glyphspecs for x in glyphspecs)

    for val in _.zip(glyphspecs, nonselection_glyphspecs, sources)
      [spec, non_spec, source] = val
      glyph = GlyphFactory.Collection.create({
        parent: plot.ref()
        data_source: source.ref()
        glyphspec: spec
        nonselection_glyphspec: non_spec
      })
      glyphs.push(glyph)

    return glyphs

  add_axes = (plot, xaxes, yaxes) ->
    axes = []
    if xaxes
      if xaxes == true
        xaxes = ['min', 'max']
      if not _.isArray(xaxes)
        xaxes = [xaxes]
      if xaxes[0]=="datetime"

        for loc in ['min','max']
          axis = DatetimeAxis.Collection.create(
          #axis = LinearAxis.Collection.create(
            dimension: 0
            axis_label: 'x'
            location: loc
            parent: plot.ref()
            plot: plot.ref())
          axes.push(axis)
      else
        for loc in xaxes
          axis = LinearAxis.Collection.create(
            dimension: 0
            axis_label: 'x'
            location: loc
            parent: plot.ref()
            plot: plot.ref())
          axes.push(axis)
    if yaxes
      if yaxes == true
        yaxes = ['min', 'max']
      if not _.isArray(yaxes)
        yaxes = [yaxes]
      for loc in yaxes
        axis = LinearAxis.Collection.create(
          dimension: 1
          axis_label: 'y'
          location: loc
          parent: plot.ref()
          plot: plot.ref()
        )
        axes.push(axis)
    plot.add_renderers(a.ref() for a in axes)

  # FIXME The xaxis_is_datetime argument is a huge hack, but for now I want to
  # make as small a change as possible.  Doing it right will require a larger
  # refactoring.
  add_grids = (plot, xgrid, ygrid, xaxis_is_datetime=False) ->
    grids = []
    if xgrid
      grid = Grid.Collection.create(
        dimension: 0
        parent: plot.ref()
        plot: plot.ref()
        is_datetime: xaxis_is_datetime
      )
      grids.push(grid)
    if ygrid
      grid = Grid.Collection.create(
        dimension: 1
        parent: plot.ref()
        plot: plot.ref()
        is_datetime: false
      )
      grids.push(grid)
      plot.add_renderers(g.ref() for g in grids)

  add_tools = (plot, tools, glyphs, xdr, ydr) ->
    if tools == false
      return

    if tools == true
      tools = "pan,wheel_zoom,select,resize,preview"
    added_tools = []

    if tools.indexOf("pan") > -1
      pan_tool = PanTool.Collection.create(
        dataranges: [xdr.ref(), ydr.ref()]
        dimensions: ['width', 'height']
      )
      added_tools.push(pan_tool)

    if tools.indexOf("wheel_zoom") > -1
      wheel_zoom_tool = WheelZoomTool.Collection.create(
        dataranges: [xdr.ref(), ydr.ref()]
        dimensions: ['width', 'height']
      )
      added_tools.push(wheel_zoom_tool)

    if tools.indexOf("select") > -1
      select_tool = BoxSelectTool.Collection.create(
        renderers: (g.ref() for g in glyphs)
      )
      select_overlay = BoxSelection.Collection.create(
        tool: select_tool.ref()
      )
      added_tools.push(select_tool)
      plot.add_renderers([select_overlay.ref()])

    if tools.indexOf("resize") > -1
      resize_tool = ResizeTool.Collection.create()
      added_tools.push(resize_tool)

    if tools.indexOf("preview") > -1
      preview_tool = PreviewSaveTool.Collection.create()
      added_tools.push(preview_tool)

    if tools.indexOf("cselect") > -1
      ""
      column_select_tool = ColumnSelectTool.Collection.create()
      console.log("created a columnselect tool")
      added_tools.push(column_select_tool)

    plot.set_obj('tools', added_tools)

  add_legend = (plot, legend, glyphs) ->
    if legend
      legends = {}
      for g, idx in glyphs
        legends[legend + String(idx)] = [g.ref()]
      legend_renderer = Legend.Collection.create({
        parent: plot.ref()
        plot: plot.ref()
        orientation: "top_right"
        legends: legends
      })
      plot.add_renderers([legend_renderer.ref()])

  make_plot = (glyphspecs, data, {nonselected, title, dims, xrange, yrange, xaxes, yaxes, xgrid, ygrid, xdr, ydr, tools, legend}) ->
    nonselected ?= null
    title  ?= ""
    dims   ?= [400, 400]
    xrange ?= 'auto'
    yrange ?= 'auto'
    xaxes  ?= true
    yaxes  ?= true
    xgrid  ?= true
    ygrid  ?= true
    tools  ?= true
    legend ?= false

    sources = create_sources(data)

    xdr = create_range(xrange, sources, ['x'])
    ydr = create_range(yrange, sources, ['y'])

    plot = Plot.Collection.create(
      x_range: xdr.ref()
      y_range: ydr.ref()
      canvas_width: dims[0]
      canvas_height: dims[1]
      outer_width: dims[0]
      outer_height: dims[1]
      title: title
    )

    glyphs = create_glyphs(plot, glyphspecs, sources, nonselected)
    plot.add_renderers(g.ref() for g in glyphs)

    add_axes(plot, xaxes, yaxes)
    add_grids(plot, xgrid, ygrid, xaxes == 'datetime')
    add_tools(plot, tools, glyphs, xdr, ydr)
    add_legend(plot, legend, glyphs)

    return plot


  show = (plot, target_div=false) ->
    div = $('<div class="plotdiv"></div>')
    if target_div
      target_div = $(target_div)
    else
      target_div = $('body')
    target_div.append(div)
    myrender  =  ->
      view = new plot.default_view(model: plot)
      window.pview = view
      div.append(view.$el)
      console.log("added plot: " + plot.get('title'))
    _.defer(myrender)


  return {
    "make_plot": make_plot,
    "create_glyphs": create_glyphs,
    "show": show,
  }<|MERGE_RESOLUTION|>--- conflicted
+++ resolved
@@ -16,14 +16,9 @@
   "tool/preview_save_tool",
   "tool/column_select_tool",
   "tool/resize_tool",
-<<<<<<< HEAD
-  "tool/zoom_tool",
-], (_, $, Plot, DataRange1d, Range1d, Legend, GlyphFactory, LinearAxis, Grid, BoxSelection, ColumnDataSource, BoxSelectTool, PanTool, PreviewSaveTool, ColumnSelectTool, ResizeTool, ZoomTool) ->
-=======
   "tool/wheel_zoom_tool",
   "renderer/guide/datetime_axis",
-], (_, $, Plot, DataRange1d, Range1d, Legend, GlyphFactory, LinearAxis, Grid, BoxSelection, ColumnDataSource, BoxSelectTool, PanTool, PreviewSaveTool, ResizeTool, WheelZoomTool, DatetimeAxis) ->
->>>>>>> 6e6e619d
+], (_, $, Plot, DataRange1d, Range1d, Legend, GlyphFactory, LinearAxis, Grid, BoxSelection, ColumnDataSource, BoxSelectTool, PanTool, PreviewSaveTool, ColumnSelectTool, ResizeTool, WheelZoomTool, DatetimeAxis) ->
 
   create_sources = (data) ->
     if not _.isArray(data)
