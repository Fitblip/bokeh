
define [
  "underscore",
  "jquery",
  "./plot",
  "range/data_range1d",
  "range/factor_range",
  "range/range1d",
  "renderer/annotation/legend",
  "renderer/glyph/glyph_factory",
  "renderer/guide/categorical_axis",
  "renderer/guide/linear_axis",
  "renderer/guide/grid",
  "renderer/overlay/box_selection",
  "source/column_data_source",
  "tool/box_select_tool",
  "tool/column_select_tool",
  "tool/box_zoom_tool",
  "tool/hover_tool",
  "tool/pan_tool",
  "tool/preview_save_tool",
  "tool/resize_tool",
  "tool/wheel_zoom_tool",
  "tool/reset_tool",
  "renderer/guide/datetime_axis",
<<<<<<< HEAD
], (_, $, Plot, DataRange1d, Range1d, Legend, GlyphFactory, LinearAxis, Grid, BoxSelection, ColumnDataSource, BoxSelectTool, ColumnSelectTool, BoxZoomTool, PanTool, PreviewSaveTool, ResizeTool, WheelZoomTool, ResetTool, DatetimeAxis) ->
=======
], (_, $, Plot, DataRange1d, FactorRange, Range1d, Legend,
  GlyphFactory, CategoricalAxis, LinearAxis, Grid, BoxSelection,
  ColumnDataSource, BoxSelectTool, BoxZoomTool, HoverTool, PanTool,
  PreviewSaveTool, ResizeTool, WheelZoomTool, ResetTool, DatetimeAxis) ->
>>>>>>> 3124c348

  create_sources = (data) ->
    if not _.isArray(data)
      data = [data]
    sources = []
    for d in data
      if d instanceof ColumnDataSource.Model
        sources.push(d)
      else
        sources.push(ColumnDataSource.Collection.create({data: d}))
    return sources

  create_range = (range, sources, columns) ->
    if range == 'auto'
      return DataRange1d.Collection.create(
        sources: ({ref: s.ref(), columns: columns} for s in sources)
      )
    else if (range instanceof Range1d.Model) or (range instanceof FactorRange.Model)
      return range
    else
      if typeof(range[0]) == "string"
        return FactorRange.Collection.create({factors: range})
      else
        return Range1d.Collection.create({start: range[0], end: range[1]})

  create_glyphs = (plot, glyphspecs, sources, nonselection_glyphspecs) ->
    glyphs = []
    if not _.isArray(glyphspecs)
      glyphspecs = [glyphspecs]

    if sources.length == 1
      sources = (sources[0] for x in glyphspecs)

    if not nonselection_glyphspecs?
      nonselection_glyphspecs = {
        fill_alpha: 0.1
        line_alpha: 0.1
      }
    if not _.isArray(nonselection_glyphspecs)
      nonselection_glyphspecs = (nonselection_glyphspecs for x in glyphspecs)

    for val in _.zip(glyphspecs, nonselection_glyphspecs, sources)
      [spec, non_spec, source] = val
      glyph = GlyphFactory.Collection.create({
        parent: plot.ref()
        data_source: source.ref()
        glyphspec: spec
        nonselection_glyphspec: non_spec
      })
      glyphs.push(glyph)

    return glyphs

  add_axes = (plot, xaxes, yaxes, xdr, ydr) ->
    axes = []
    if xaxes
      if xaxes == true
        xaxes = ['min', 'max']
      if not _.isArray(xaxes)
        xaxes = [xaxes]
      if xaxes[0]=="datetime"

        for loc in ['min','max']
          axis = DatetimeAxis.Collection.create(
            dimension: 0
            axis_label: 'x'
            location: loc
            parent: plot.ref()
            plot: plot.ref())
          axes.push(axis)
      else if xdr.type == "FactorRange"
        for loc in xaxes
          axis = CategoricalAxis.Collection.create(
            dimension: 0
            axis_label: 'x'
            location: loc
            parent: plot.ref()
            plot: plot.ref())
          axes.push(axis)
      else
        for loc in xaxes
          axis = LinearAxis.Collection.create(
            dimension: 0
            axis_label: 'x'
            location: loc
            parent: plot.ref()
            plot: plot.ref())
          axes.push(axis)
    if yaxes
      if yaxes == true
        yaxes = ['min', 'max']
      if not _.isArray(yaxes)
        yaxes = [yaxes]
      if ydr.type == "FactorRange"
        for loc in xaxes
          axis = CategoricalAxis.Collection.create(
            dimension: 1
            axis_label: 'y'
            location: loc
            parent: plot.ref()
            plot: plot.ref())
          axes.push(axis)
      else
        for loc in yaxes
          axis = LinearAxis.Collection.create(
            dimension: 1
            axis_label: 'y'
            location: loc
            parent: plot.ref()
            plot: plot.ref()
          )
          axes.push(axis)
    plot.add_renderers(a.ref() for a in axes)

  # FIXME The xaxis_is_datetime argument is a huge hack, but for now I want to
  # make as small a change as possible.  Doing it right will require a larger
  # refactoring.
  add_grids = (plot, xgrid, ygrid, xaxis_is_datetime=False) ->
    grids = []
    if xgrid
      grid = Grid.Collection.create(
        dimension: 0
        parent: plot.ref()
        plot: plot.ref()
        is_datetime: xaxis_is_datetime
      )
      grids.push(grid)
    if ygrid
      grid = Grid.Collection.create(
        dimension: 1
        parent: plot.ref()
        plot: plot.ref()
        is_datetime: false
      )
      grids.push(grid)
      plot.add_renderers(g.ref() for g in grids)

  add_tools = (plot, tools, glyphs, xdr, ydr) ->
    if tools == false
      return

    if tools == true
      tools = "pan,wheel_zoom,select,resize,preview,reset,box_zoom"
    added_tools = []

    if tools.indexOf("pan") > -1
      pan_tool = PanTool.Collection.create(
        dataranges: [xdr.ref(), ydr.ref()]
        dimensions: ['width', 'height']
      )
      added_tools.push(pan_tool)

    if tools.indexOf("wheel_zoom") > -1
      wheel_zoom_tool = WheelZoomTool.Collection.create(
        dataranges: [xdr.ref(), ydr.ref()]
        dimensions: ['width', 'height']
      )
      added_tools.push(wheel_zoom_tool)

    if tools.indexOf("hover") > -1
      hover_tool = HoverTool.Collection.create(
        renderers: (g.ref() for g in glyphs)
      )
      added_tools.push(hover_tool)

    if tools.indexOf("select") > -1
      select_tool = BoxSelectTool.Collection.create(
        renderers: (g.ref() for g in glyphs)
      )
      select_overlay = BoxSelection.Collection.create(
        tool: select_tool.ref()
      )
      added_tools.push(select_tool)
      plot.add_renderers([select_overlay.ref()])

    if tools.indexOf("resize") > -1
      resize_tool = ResizeTool.Collection.create()
      added_tools.push(resize_tool)

    if tools.indexOf("preview") > -1
      preview_tool = PreviewSaveTool.Collection.create()
      added_tools.push(preview_tool)

    if tools.indexOf("cselect") > -1
      ""
      column_select_tool = ColumnSelectTool.Collection.create()
      console.log("created a columnselect tool")
      added_tools.push(column_select_tool)

    if tools.indexOf("reset") > -1
      reset_tool = ResetTool.Collection.create()
      added_tools.push(reset_tool)

    if tools.indexOf("box_zoom") > -1
      box_zoom_tool = BoxZoomTool.Collection.create()
      box_zoom_overlay = BoxSelection.Collection.create(
        tool: box_zoom_tool.ref()
      )
      added_tools.push(box_zoom_tool)
      plot.add_renderers([box_zoom_overlay.ref()])

    plot.set_obj('tools', added_tools)

  add_legend = (plot, legend, glyphs) ->
    if legend
      legends = {}
      for g, idx in glyphs
        legends[legend + String(idx)] = [g.ref()]
      legend_renderer = Legend.Collection.create({
        parent: plot.ref()
        plot: plot.ref()
        orientation: "top_right"
        legends: legends
      })
      plot.add_renderers([legend_renderer.ref()])

  make_plot = (glyphspecs, data, {nonselected, title, dims, xrange, yrange, xaxes, yaxes, xgrid, ygrid, xdr, ydr, tools, legend}) ->
    nonselected ?= null
    title  ?= ""
    dims   ?= [400, 400]
    xrange ?= 'auto'
    yrange ?= 'auto'
    xaxes  ?= true
    yaxes  ?= true
    xgrid  ?= true
    ygrid  ?= true
    tools  ?= true
    legend ?= false

    sources = create_sources(data)

    xdr = create_range(xrange, sources, ['x'])
    ydr = create_range(yrange, sources, ['y'])

    plot = Plot.Collection.create(
      x_range: xdr.ref()
      y_range: ydr.ref()
      canvas_width: dims[0]
      canvas_height: dims[1]
      outer_width: dims[0]
      outer_height: dims[1]
      title: title
    )

    glyphs = create_glyphs(plot, glyphspecs, sources, nonselected)
    plot.add_renderers(g.ref() for g in glyphs)

    add_axes(plot, xaxes, yaxes, xdr, ydr)
    add_grids(plot, xgrid, ygrid, xaxes == 'datetime')
    add_tools(plot, tools, glyphs, xdr, ydr)
    add_legend(plot, legend, glyphs)

    return plot


  show = (plot, target_div=false) ->
    div = $('<div class="plotdiv"></div>')
    if target_div
      target_div = $(target_div)
    else
      target_div = $('body')
    target_div.append(div)
    myrender  =  ->
      view = new plot.default_view(model: plot)
      window.pview = view
      div.append(view.$el)
      console.log("added plot: " + plot.get('title'))
    _.defer(myrender)


  return {
    "make_plot": make_plot,
    "create_glyphs": create_glyphs,
    "show": show,
  }<|MERGE_RESOLUTION|>--- conflicted
+++ resolved
@@ -7,31 +7,29 @@
   "range/factor_range",
   "range/range1d",
   "renderer/annotation/legend",
+
   "renderer/glyph/glyph_factory",
   "renderer/guide/categorical_axis",
   "renderer/guide/linear_axis",
   "renderer/guide/grid",
   "renderer/overlay/box_selection",
+
   "source/column_data_source",
   "tool/box_select_tool",
   "tool/column_select_tool",
   "tool/box_zoom_tool",
   "tool/hover_tool",
   "tool/pan_tool",
+
   "tool/preview_save_tool",
   "tool/resize_tool",
   "tool/wheel_zoom_tool",
   "tool/reset_tool",
   "renderer/guide/datetime_axis",
-<<<<<<< HEAD
-], (_, $, Plot, DataRange1d, Range1d, Legend, GlyphFactory, LinearAxis, Grid, BoxSelection, ColumnDataSource, BoxSelectTool, ColumnSelectTool, BoxZoomTool, PanTool, PreviewSaveTool, ResizeTool, WheelZoomTool, ResetTool, DatetimeAxis) ->
-=======
 ], (_, $, Plot, DataRange1d, FactorRange, Range1d, Legend,
   GlyphFactory, CategoricalAxis, LinearAxis, Grid, BoxSelection,
-  ColumnDataSource, BoxSelectTool, BoxZoomTool, HoverTool, PanTool,
-  PreviewSaveTool, ResizeTool, WheelZoomTool, ResetTool, DatetimeAxis) ->
->>>>>>> 3124c348
-
+  ColumnDataSource, BoxSelectTool, ColumnSelectTool, BoxZoomTool, HoverTool, PanTool,
+   PreviewSaveTool, ResizeTool, WheelZoomTool, ResetTool, DatetimeAxis) ->
   create_sources = (data) ->
     if not _.isArray(data)
       data = [data]
