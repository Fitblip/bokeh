--- conflicted
+++ resolved
@@ -134,19 +134,16 @@
 
   # widgets
   Bokeh.DataSlider = require("widget/data_slider")
-  Bokeh.server_page = require("server/serverrun").load
-<<<<<<< HEAD
   Bokeh.HBox = require("widget/hbox")
   Bokeh.VBox = require("widget/vbox")
   Bokeh.VBoxModelForm = require("widget/vboxmodelform")
   Bokeh.TextInput = require("widget/textinput")
-=======
-  Bokeh.one_object_page = require("server/serverrun").load_one_object
 
->>>>>>> 44d2e9d7
+
   # utils
   Bokeh.ObjectExplorer = require("util/object_explorer")
-
+  Bokeh.one_object_page = require("server/serverrun").load_one_object
+  Bokeh.server_page = require("server/serverrun").load
   exports.Bokeh = Bokeh
 
   return Bokeh