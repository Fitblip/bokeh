define (require, exports, module) ->

  if not window.Float64Array
    console.warn("Float64Array is not supported. Using generic Array instead.")
    window.Float64Array = Array

  Bokeh = {}

  Bokeh.version = '0.4.0'

  # common
  Bokeh.Collections       = require("common/base").Collections
  Bokeh.Config            = require("common/base").Collections
  Bokeh.GMapPlot          = require("common/gmap_plot")
  Bokeh.GridPlot          = require("common/grid_plot")
  Bokeh.HasParent         = require("common/has_parent")
  Bokeh.HasProperties     = require("common/has_properties")
  Bokeh.Plot              = require("common/plot")
  Bokeh.Plotting          = require("common/plotting")

  Bokeh.Affine = require("common/affine")
  Bokeh.build_views = require("common/build_views")
  Bokeh.bulk_save = require("common/bulk_save")
  Bokeh.ContinuumView = require("common/continuum_view")
  Bokeh.GridViewState = require("common/grid_view_state")
  Bokeh.load_models = require("common/load_models")
  Bokeh.PlotContext = require("common/plot_context")
  Bokeh.PlotWidget = require("common/plot_widget")
  Bokeh.PNGView = require("common/png_view")
  Bokeh.Random = require("common/random")
  Bokeh.safebind = require("common/safebind")
  Bokeh.SVGColors = require("common/svg_colors")
  Bokeh.ticking = require("common/ticking")
  Bokeh.ViewState = require("common/view_state")

  # mappers
  Bokeh.LinearMapper      = require("mapper/1d/linear_mapper")
  Bokeh.GridMapper        = require("mapper/2d/grid_mapper")
  Bokeh.LinearColorMapper = require("mapper/color/linear_color_mapper")

  # palettes
  Bokeh.Palettes = require("palettes/palettes")

  # annotations
  Bokeh.Legend = require("renderer/annotation/legend")

  # glyphs
  Bokeh.Glyph = require("renderer/glyph/glyph")
  glyph_factory = require("renderer/glyph/glyph_factory")
  Bokeh.AnnularWedge     = glyph_factory.annular_wedge
  Bokeh.Annulus          = glyph_factory.annulus
  Bokeh.Arc              = glyph_factory.arc
  Bokeh.Asterisk         = glyph_factory.asterisk
  Bokeh.Bezier           = glyph_factory.bezier
  Bokeh.Circle           = glyph_factory.circle
  Bokeh.CircleCross      = glyph_factory.circle_cross
  Bokeh.CircleX          = glyph_factory.circle_x
  Bokeh.Cross            = glyph_factory.cross
  Bokeh.Diamond          = glyph_factory.diamond
  Bokeh.DiamondCross     = glyph_factory.diamond_cross
  Bokeh.Image            = glyph_factory.image
  Bokeh.ImageRGBA        = glyph_factory.image_rgba
  Bokeh.ImageURI         = glyph_factory.image_uri
  Bokeh.InvertedTriangle = glyph_factory.inverted_triangle
  Bokeh.Line             = glyph_factory.line
  Bokeh.MultiLine        = glyph_factory.multi_line
  Bokeh.Oval             = glyph_factory.oval
  Bokeh.Patch            = glyph_factory.patch
  Bokeh.Patches          = glyph_factory.patches
  Bokeh.Quad             = glyph_factory.quad
  Bokeh.Quadratic        = glyph_factory.quadratic
  Bokeh.Ray              = glyph_factory.ray
  Bokeh.Rect             = glyph_factory.rect
  Bokeh.Segment          = glyph_factory.segment
  Bokeh.Square           = glyph_factory.square
  Bokeh.SquareCross      = glyph_factory.square_cross
  Bokeh.SquareX          = glyph_factory.square_x
  Bokeh.Text             = glyph_factory.text
  Bokeh.Triangle         = glyph_factory.triangle
  Bokeh.Wedge            = glyph_factory.wedge
  Bokeh.X                = glyph_factory.x

  # guides
  Bokeh.DatetimeAxis = require("renderer/guide/datetime_axis")
  Bokeh.Grid         = require("renderer/guide/grid")
  Bokeh.LinearAxis   = require("renderer/guide/linear_axis")

  # overlays
  Bokeh.BoxSelection = require("renderer/overlay/box_selection")

  Bokeh.Properties = require("renderer/properties")

  # server tools
  Bokeh.embed_core  = require("server/embed_core")
  Bokeh.serverrun   = require("server/serverrun")
  Bokeh.serverutils = require("server/serverutils")

  # data sources
  Bokeh.ColumnDataSource      = require("source/column_data_source")
<<<<<<< HEAD
  Bokeh.RemoteDataSource      = require("source/remote_data_source")
  Bokeh.ObjectArrayDataSource = require("source/object_array_data_source")
=======
>>>>>>> 61ecf7fc

  # tools
  Bokeh.BoxSelectTool          = require("tool/box_select_tool")
  Bokeh.DataRangeBoxSelectTool = require("tool/data_range_box_select_tool")
  Bokeh.EmbedTool              = require("tool/embed_tool")
  Bokeh.PanTool                = require("tool/pan_tool")
  Bokeh.PreviewSaveTool        = require("tool/preview_save_tool")
  Bokeh.ResetTool              = require("tool/reset_tool")
  Bokeh.ResizeTool             = require("tool/resize_tool")
  Bokeh.CrosshairTool          = require("tool/crosshair_tool")
  Bokeh.ColumnSelectTool       = require("tool/column_select_tool")
  Bokeh.RemoteDataSelectTool       = require("tool/remote_data_select_tool")
  Bokeh.WheelZoomTool          = require("tool/wheel_zoom_tool")
  Bokeh.BoxZoomTool            = require("tool/box_zoom_tool")


  # widgets
  Bokeh.DataSlider = require("widget/data_slider")
  Bokeh.server_page = require("server/serverrun").load
  exports.Bokeh = Bokeh

  return Bokeh<|MERGE_RESOLUTION|>--- conflicted
+++ resolved
@@ -97,11 +97,7 @@
 
   # data sources
   Bokeh.ColumnDataSource      = require("source/column_data_source")
-<<<<<<< HEAD
   Bokeh.RemoteDataSource      = require("source/remote_data_source")
-  Bokeh.ObjectArrayDataSource = require("source/object_array_data_source")
-=======
->>>>>>> 61ecf7fc
 
   # tools
   Bokeh.BoxSelectTool          = require("tool/box_select_tool")
